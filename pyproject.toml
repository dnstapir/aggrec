--- conflicted
+++ resolved
@@ -17,12 +17,8 @@
 requests = "^2.30.0"
 fastapi = ">=0.114.0"
 uvicorn = ">=0.30.1"
-<<<<<<< HEAD
-pydantic-settings = "^2.3.4"
-=======
 pydantic-settings = "^2.6.0"
 werkzeug = "^3.0.4"
->>>>>>> 707e560a
 boto3 = "^1.26.133"
 aiomqtt = "^2.2.0"
 pendulum = "^3"
@@ -32,11 +28,7 @@
 
 [tool.poetry.group.dev.dependencies]
 pytest = "^8.2.0"
-<<<<<<< HEAD
 ruff = ">=0.6.3"
-=======
-ruff = "^0.7.0"
->>>>>>> 707e560a
 pytest-ruff = "^0.4.1"
 pytest-asyncio = "^0.24.0"
 fakeredis = "^2.25.1"
