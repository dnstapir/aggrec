--- conflicted
+++ resolved
@@ -26,12 +26,6 @@
 pendulum = "^3"
 
 [tool.poetry.group.dev.dependencies]
-<<<<<<< HEAD
-=======
-isort = "^5.12.0"
-black = "^24.3.0"
-pylama = "^8.4.1"
->>>>>>> f04e5ec8
 pytest = "^7.3.1"
 ruff = "^0.3.7"
 pytest-ruff = "^0.3.1"
